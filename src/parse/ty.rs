--- conflicted
+++ resolved
@@ -1,14 +1,11 @@
-<<<<<<< HEAD
 use diagnostic::Diagnostic;
 
-=======
-use super::{generic, path, Delim, Token, Tokens};
-use crate::ast::Spanned;
->>>>>>> 01049cc9
 use crate::{
-    ast,
+    ast::{self, Spanned},
     parse::{consume_newlines, ident},
 };
+
+use super::{generic, path, Delim, Token, Tokens};
 
 pub fn ty(input: &mut Tokens) -> Result<ast::Ty, Diagnostic> {
     func(input)
