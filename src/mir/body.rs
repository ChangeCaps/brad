use std::ops::{Index, IndexMut};

use super::{stmt::Block, Ty};

/// Represents a function body.
///
/// The locals in the body are allocated accordingly:
/// +-----------------+-----------------+-----------------+
/// | captures        | arguments       | locals          |
/// +-----------------+-----------------+-----------------+
#[derive(Clone, Debug)]
pub struct Body<T = Ty> {
    /// The number of captures.
    pub captures: usize,

    /// The number of arguments.
    pub arguments: usize,

    /// The output type of the body.
    pub output: T,

    /// The locals in the body.
    pub locals: Locals<T>,

    /// The block of statements.
    pub block: Block<T>,
}

#[derive(Clone, Debug)]
pub struct Locals<T = Ty> {
    locals: Vec<T>,
}

impl<T> Default for Locals<T> {
    fn default() -> Self {
        Self { locals: Vec::new() }
    }
}

impl<T> Locals<T> {
    pub fn new() -> Self {
        Self::default()
    }

    pub fn len(&self) -> usize {
        self.locals.len()
    }

    pub fn is_empty(&self) -> bool {
        self.locals.is_empty()
    }

    pub fn push(&mut self, ty: T) -> Local {
        let local = self.locals.len();
        self.locals.push(ty);
        Local(local)
    }

    pub fn iter(&self) -> impl Iterator<Item = (Local, &T)> {
        self.locals.iter().enumerate().map(|(i, ty)| (Local(i), ty))
    }
}

#[derive(Clone, Copy, Debug, Default, PartialEq, Eq, Hash)]
pub struct Local(pub usize);

#[derive(Clone, Copy, Debug, PartialEq, Eq, Hash)]
pub struct Bid(usize);

#[derive(Clone, Debug)]
pub struct Bodies<T = Ty> {
    bodies: Vec<Body<T>>,
}

impl<T> Default for Bodies<T> {
    fn default() -> Self {
        Self { bodies: Vec::new() }
    }
}

impl<T> Bodies<T> {
    pub fn new() -> Self {
        Self { bodies: Vec::new() }
    }

<<<<<<< HEAD
    pub fn push(&mut self, body: Body) -> Bid {
=======
    pub fn push(&mut self, body: Body<T>) -> BodyId {
>>>>>>> c0a4b9c9
        let local = self.bodies.len();
        self.bodies.push(body);
        Bid(local)
    }

<<<<<<< HEAD
    pub fn insert(&mut self, Bid(i): Bid, body: Body) {
=======
    pub fn insert(&mut self, BodyId(i): BodyId, body: Body<T>) {
>>>>>>> c0a4b9c9
        self.bodies[i] = body;
    }

    pub fn iter(&self) -> impl Iterator<Item = (BodyId, &Body<T>)> {
        self.bodies
            .iter()
            .enumerate()
            .map(|(i, body)| (BodyId(i), body))
    }
}

<<<<<<< HEAD
impl Index<Bid> for Bodies {
    type Output = Body;
=======
impl<T> Index<BodyId> for Bodies<T> {
    type Output = Body<T>;
>>>>>>> c0a4b9c9

    fn index(&self, Bid(i): Bid) -> &Self::Output {
        &self.bodies[i]
    }
}

impl<T> Index<Local> for Locals<T> {
    type Output = T;

    fn index(&self, Local(i): Local) -> &Self::Output {
        &self.locals[i]
    }
}

<<<<<<< HEAD
impl IndexMut<Bid> for Bodies {
    fn index_mut(&mut self, Bid(i): Bid) -> &mut Self::Output {
=======
impl<T> IndexMut<BodyId> for Bodies<T> {
    fn index_mut(&mut self, BodyId(i): BodyId) -> &mut Self::Output {
>>>>>>> c0a4b9c9
        &mut self.bodies[i]
    }
}

impl<T> IndexMut<Local> for Locals<T> {
    fn index_mut(&mut self, Local(i): Local) -> &mut Self::Output {
        &mut self.locals[i]
    }
}<|MERGE_RESOLUTION|>--- conflicted
+++ resolved
@@ -65,7 +65,7 @@
 pub struct Local(pub usize);
 
 #[derive(Clone, Copy, Debug, PartialEq, Eq, Hash)]
-pub struct Bid(usize);
+pub struct BodyId(usize);
 
 #[derive(Clone, Debug)]
 pub struct Bodies<T = Ty> {
@@ -83,21 +83,13 @@
         Self { bodies: Vec::new() }
     }
 
-<<<<<<< HEAD
-    pub fn push(&mut self, body: Body) -> Bid {
-=======
     pub fn push(&mut self, body: Body<T>) -> BodyId {
->>>>>>> c0a4b9c9
         let local = self.bodies.len();
         self.bodies.push(body);
-        Bid(local)
+        BodyId(local)
     }
 
-<<<<<<< HEAD
-    pub fn insert(&mut self, Bid(i): Bid, body: Body) {
-=======
     pub fn insert(&mut self, BodyId(i): BodyId, body: Body<T>) {
->>>>>>> c0a4b9c9
         self.bodies[i] = body;
     }
 
@@ -109,15 +101,10 @@
     }
 }
 
-<<<<<<< HEAD
-impl Index<Bid> for Bodies {
-    type Output = Body;
-=======
 impl<T> Index<BodyId> for Bodies<T> {
     type Output = Body<T>;
->>>>>>> c0a4b9c9
 
-    fn index(&self, Bid(i): Bid) -> &Self::Output {
+    fn index(&self, BodyId(i): BodyId) -> &Self::Output {
         &self.bodies[i]
     }
 }
@@ -130,13 +117,8 @@
     }
 }
 
-<<<<<<< HEAD
-impl IndexMut<Bid> for Bodies {
-    fn index_mut(&mut self, Bid(i): Bid) -> &mut Self::Output {
-=======
 impl<T> IndexMut<BodyId> for Bodies<T> {
     fn index_mut(&mut self, BodyId(i): BodyId) -> &mut Self::Output {
->>>>>>> c0a4b9c9
         &mut self.bodies[i]
     }
 }
