use std::{collections::HashMap, ffi::CString};

use crate::mir::BodyId;
use crate::sir;
use llvm_sys::{core::*, prelude::*, target::*, target_machine::*};

pub fn codegen(program: sir::Program) {
    unsafe {
        let mut codegen = Codegen::new(program);
        codegen.build();
    }
}

struct Codegen {
    /// LLVM
    context: LLVMContextRef,
    module: LLVMModuleRef,
    builder: LLVMBuilderRef,

<<<<<<< HEAD
    bodies: HashMap<sir::Bid, Body>,
=======
    program: sir::Program,
>>>>>>> 2fa90d6e
    types: HashMap<sir::Tid, (LLVMTypeRef, Option<LLVMTypeRef>)>,
}

impl Codegen {
    unsafe fn new(program: sir::Program) -> Self {
        let context = LLVMContextCreate();
        let module = LLVMModuleCreateWithNameInContext(c"main".as_ptr(), context);
        let builder = LLVMCreateBuilderInContext(context);

        Self {
            program,
            context,
            module,
            builder,

            types: HashMap::new(),
        }
    }

    unsafe fn build(&mut self) {
        for (tid, _) in self.program.types.iter() {
            self.types.insert(tid, self.initialize_tys(tid));
        }

        for (tid, _) in self.program.types.iter() {
            self.build_tys(tid);
        }

        // Initialize bodies
        let mut bodies = self
            .program
            .bodies
            .iter()
            .map(|(id, _)| BodyCodegen::new(self, id))
            .collect::<Vec<_>>();

        // Build bodies
        for mut body in bodies {
            body.build();
        }

        println!(
            "{}",
            CString::from_raw(LLVMPrintModuleToString(self.module))
                .to_str()
                .unwrap()
        );
    }

<<<<<<< HEAD
    unsafe fn body(&self, id: sir::Bid, body: &sir::Body) {
        let llvm_body = &self.bodies[&id];

        let block =
            LLVMAppendBasicBlockInContext(self.context, llvm_body.function, c"entry".as_ptr());
        LLVMPositionBuilderAtEnd(self.builder, block);

        let mut locals = Vec::new();

        for (_, local) in body.locals.iter() {
            let ty = self.tid(*local);
            let alloca = LLVMBuildAlloca(self.builder, ty, c"local".as_ptr());
            locals.push(alloca);
        }
    }

=======
>>>>>>> 2fa90d6e
    fn tid(&self, tid: sir::Tid) -> LLVMTypeRef {
        self.types[&tid].0
    }

    /// Build an LLVM type from a SIR type.
    unsafe fn initialize_tys(&self, tid: sir::Tid) -> (LLVMTypeRef, Option<LLVMTypeRef>) {
        match &self.program.types[tid] {
            sir::Ty::Int => (LLVMInt64TypeInContext(self.context), None),
            sir::Ty::Float => (LLVMFloatTypeInContext(self.context), None),
            sir::Ty::Str => {
                let inner = LLVMInt8TypeInContext(self.context);
                let ptr = LLVMPointerType(inner, 0);
                (ptr, Some(inner))
            }
            sir::Ty::List(_) => {
                let void = LLVMVoidTypeInContext(self.context);
                let ptr = LLVMPointerType(void, 0);
                (ptr, Some(void))
            }
            sir::Ty::True | sir::Ty::False | sir::Ty::None | sir::Ty::Never => {
                let zst = LLVMStructTypeInContext(self.context, std::ptr::null_mut(), 0, 0);
                (zst, None)
            }
            _ => {
                let name = CString::new(format!("ty{}", tid.0)).unwrap();
                let inner = LLVMStructCreateNamed(self.context, name.as_ptr());
                let ptr = LLVMPointerType(inner, 0);
                (ptr, Some(inner))
            }
        }
    }

    unsafe fn build_tys(&self, tid: sir::Tid) {
        match self.program.types[tid] {
            sir::Ty::Int
            | sir::Ty::Float
            | sir::Ty::Str
            | sir::Ty::True
            | sir::Ty::False
            | sir::Ty::None
            | sir::Ty::Never
            | sir::Ty::List(_) => {}

            sir::Ty::Ref(inner) => {
                let mut inner = self.tid(inner);
                let s = self.types[&tid].1.unwrap();
                LLVMStructSetBody(s, &mut inner, 1, 0);
            }

            sir::Ty::Func(input, output) => {
                let input = self.tid(input);
                let output = self.tid(output);

                let void = LLVMVoidTypeInContext(self.context);
                let captures = LLVMPointerType(void, 0);

                let mut inputs = [captures, input];

                let func = LLVMFunctionType(output, inputs.as_mut_ptr(), 1, 0);

                let mut elements = [captures, func];

                let s = self.types[&tid].1.unwrap();
                LLVMStructSetBody(s, elements.as_mut_ptr(), 2, 0);
            }

            sir::Ty::Tuple(ref items) => {
                let mut elements = Vec::new();
                for item in items {
                    elements.push(self.tid(*item));
                }

                let s = self.types[&tid].1.unwrap();
                LLVMStructSetBody(s, elements.as_mut_ptr(), elements.len() as u32, 0);
            }

            sir::Ty::Record(ref fields) => {
                let mut elements = Vec::new();
                for (_, ty) in fields {
                    elements.push(self.tid(*ty));
                }

                let s = self.types[&tid].1.unwrap();
                LLVMStructSetBody(s, elements.as_mut_ptr(), elements.len() as u32, 0);
            }
            sir::Ty::Union(ref btree_set) => {
                // return void ptr

                let void = LLVMVoidTypeInContext(self.context);
                let mut ptr = LLVMPointerType(void, 0);
                LLVMStructSetBody(self.types[&tid].1.unwrap(), &mut ptr, 1, 0);
            }
        }
    }
}

impl Drop for Codegen {
    fn drop(&mut self) {
        unsafe {
            LLVMDisposeBuilder(self.builder);
            LLVMDisposeModule(self.module);
            LLVMContextDispose(self.context);
        }
    }
}

struct BodyCodegen<'a> {
    /// LLVM
    context: LLVMContextRef,
    module: LLVMModuleRef,
    builder: LLVMBuilderRef,

    codegen: &'a Codegen,
    body: sir::Body,
    function: LLVMValueRef,
    captures: LLVMTypeRef,
    locals: Vec<LLVMValueRef>,
}

impl<'a> BodyCodegen<'a> {
    unsafe fn new(codegen: &'a Codegen, id: BodyId) -> Self {
        let body = &codegen.program.bodies[id];

        let context = codegen.context;
        let module = codegen.module;
        let builder = codegen.builder;

        let mut captures = Vec::new();

        for i in 0..body.captures {
            let local = body.locals[crate::mir::Local(i)];
            let ty = codegen.tid(local);
            captures.push(ty);
        }

        let captures =
            LLVMStructTypeInContext(context, captures.as_mut_ptr(), captures.len() as u32, 0);

        let void = LLVMVoidTypeInContext(context);
        let void_ptr = LLVMPointerType(void, 0);

        let input = if body.arguments > 0 {
            let input = body.locals[crate::mir::Local(body.captures)];
            codegen.tid(input)
        } else {
            LLVMStructTypeInContext(context, std::ptr::null_mut(), 0, 0)
        };

        let mut inputs = [void_ptr, input];

        let output = codegen.tid(body.output);

        let func = LLVMFunctionType(output, inputs.as_mut_ptr(), 2, 0);

        let name = CString::new(format!("{:?}", id)).unwrap();
        let function = LLVMAddFunction(module, name.as_ptr(), func);

        Self {
            context,
            module,
            builder,

            codegen,
            body: body.clone(),
            function,
            captures,
            locals: Vec::new(),
        }
    }

    unsafe fn build(&mut self) {
        let block = LLVMAppendBasicBlockInContext(self.context, self.function, c"entry".as_ptr());
        LLVMPositionBuilderAtEnd(self.builder, block);

        let mut locals = Vec::new();

        for i in 0..self.body.locals.len() {
            let local = self.body.locals[crate::mir::Local(i)];
            let ty = self.codegen.tid(local);
            let alloca = LLVMBuildAlloca(self.builder, ty, c"local".as_ptr());
            locals.push(alloca);
        }

        self.block(&self.body.block);
    }

    unsafe fn block(&self, block: &sir::Block) {
        for stmt in &block.stmts {
            self.stmt(stmt);
        }

        match &block.term {
            sir::Term::Return(value) => {}
            sir::Term::Break => {}
            sir::Term::Exit => {}
        }
    }

    unsafe fn stmt(&self, stmt: &sir::Stmt) {
        match stmt {
            sir::Stmt::Assign(place, value) => {
                let place = self.place(place);
                let value = self.value(value);
                LLVMBuildStore(self.builder, value, place);
            }
            sir::Stmt::Loop(block) => {
                // Create loop that jumps to the top of the block
                let llvm_block =
                    LLVMAppendBasicBlockInContext(self.context, self.function, c"loop".as_ptr());
                LLVMPositionBuilderAtEnd(self.builder, llvm_block);

                self.block(block);
            }
            sir::Stmt::Match { .. } => {}
        }
    }

    unsafe fn place(&self, place: &sir::Place) -> LLVMValueRef {
        LLVMConstNull(LLVMInt64TypeInContext(self.context))
    }

    unsafe fn value(&self, value: &sir::Value) -> LLVMValueRef {
        match value {
            sir::Value::Use(_) => {}
            sir::Value::Tuple(_) => {}
            sir::Value::Record(_) => {}
            sir::Value::Promote { .. } => {}
            sir::Value::Coerce { .. } => {}
            sir::Value::Call(_, _) => {}
            sir::Value::Binary(_, _, _) => {}
            sir::Value::Unary(_, _) => {}
            sir::Value::Closure { .. } => {}
        };

        LLVMConstNull(LLVMInt64TypeInContext(self.context))
    }
}<|MERGE_RESOLUTION|>--- conflicted
+++ resolved
@@ -1,6 +1,6 @@
 use std::{collections::HashMap, ffi::CString};
 
-use crate::mir::BodyId;
+use crate::mir::Bid;
 use crate::sir;
 use llvm_sys::{core::*, prelude::*, target::*, target_machine::*};
 
@@ -17,11 +17,7 @@
     module: LLVMModuleRef,
     builder: LLVMBuilderRef,
 
-<<<<<<< HEAD
-    bodies: HashMap<sir::Bid, Body>,
-=======
     program: sir::Program,
->>>>>>> 2fa90d6e
     types: HashMap<sir::Tid, (LLVMTypeRef, Option<LLVMTypeRef>)>,
 }
 
@@ -71,25 +67,6 @@
         );
     }
 
-<<<<<<< HEAD
-    unsafe fn body(&self, id: sir::Bid, body: &sir::Body) {
-        let llvm_body = &self.bodies[&id];
-
-        let block =
-            LLVMAppendBasicBlockInContext(self.context, llvm_body.function, c"entry".as_ptr());
-        LLVMPositionBuilderAtEnd(self.builder, block);
-
-        let mut locals = Vec::new();
-
-        for (_, local) in body.locals.iter() {
-            let ty = self.tid(*local);
-            let alloca = LLVMBuildAlloca(self.builder, ty, c"local".as_ptr());
-            locals.push(alloca);
-        }
-    }
-
-=======
->>>>>>> 2fa90d6e
     fn tid(&self, tid: sir::Tid) -> LLVMTypeRef {
         self.types[&tid].0
     }
@@ -210,7 +187,7 @@
 }
 
 impl<'a> BodyCodegen<'a> {
-    unsafe fn new(codegen: &'a Codegen, id: BodyId) -> Self {
+    unsafe fn new(codegen: &'a Codegen, id: Bid) -> Self {
         let body = &codegen.program.bodies[id];
 
         let context = codegen.context;
