--- conflicted
+++ resolved
@@ -14,13 +14,8 @@
         Self { sir }
     }
 
-<<<<<<< HEAD
-    pub fn run(&self, body: mir::Bid, generics: Vec<mir::Ty>) {
-        let body = &self.mir.bodies[body];
-=======
     pub fn run(&self, body: sir::BodyId) {
         let body = &self.sir.bodies[body];
->>>>>>> c0a4b9c9
 
         let mut frame = Frame {
             locals: vec![Value::None; body.locals.len()],
@@ -492,12 +487,7 @@
     List(Vec<Value>),
 
     Func {
-<<<<<<< HEAD
-        body: mir::Bid,
-        generics: Vec<mir::Ty>,
-=======
         body: sir::BodyId,
->>>>>>> c0a4b9c9
         captures: Vec<Value>,
         missing: usize,
     },
