#![allow(dead_code)]

use ast::Formatter;
use clap::{Args, Parser, Subcommand};
use diagnostic::{Source, Sources};
use parse::{Interner, Tokens};
use std::path::PathBuf;

use compiler::Compiler;

mod ast;
mod compiler;
mod diagnostic;
mod hir;
mod interpret;
<<<<<<< HEAD
mod lir;
=======
mod llvm_codegen;
>>>>>>> c0a4b9c9
mod lower;
mod mir;
mod parse;
mod sir;

#[derive(Parser)]
pub struct Cli {
    #[command(subcommand)]
    command: Cmd,
}

#[derive(Args, Clone)]
pub struct FileArgs {
    /// File path to a source file, as a positional argument
    file: PathBuf,
}

#[derive(Args, Clone)]
pub struct ModuleArgs {
    /// Module name to interpret, as a positional argument
    module: String,
}

#[derive(Subcommand)]
pub enum Cmd {
    Lex(FileArgs),
    Ast(FileArgs),
    Fmt {
        #[command(subcommand)]
        command: FmtCmd,
    },
    // Hir(ModuleArgs),
    // Mir(ModuleArgs),
    // Lir(ModuleArgs),
    Interpret(ModuleArgs),
    Compile(ModuleArgs),
}

#[derive(Subcommand)]
pub enum FmtCmd {
    Ast(FileArgs),
    // Hir(FileArgs),
    // Mir(FileArgs),
    // Lir(FileArgs),
}

fn main2(sources: &mut Sources) -> Result<(), diagnostic::Diagnostic> {
    let args = Cli::parse();

    match &args.command {
        Cmd::Lex(f)
        | Cmd::Ast(f)
        | Cmd::Fmt {
            command: FmtCmd::Ast(f),
        } => {
            let mut interner = Interner::new();
            let content = std::fs::read_to_string(f.file.clone()).unwrap();

            let source = Source {
                content,
                file: f.file.clone(),
            };

            let source_id = sources.push(source);

            let mut tokens =
                Tokens::tokenize(&mut interner, source_id, &sources[source_id].content)?;

            match &args.command {
                Cmd::Lex(_) => println!("{:#?}", tokens),
                Cmd::Ast(_) => {
                    let ast = parse::module(&mut tokens)?;
                    println!("{:#?}", ast);
                }
                Cmd::Fmt {
                    command: FmtCmd::Ast(_),
                } => {
                    let ast = parse::module(&mut tokens)?;
                    let mut formatter = Formatter::new(std::io::stdout());
                    formatter.format_module(&ast).unwrap();
                }
                _ => unreachable!(),
            };

            Ok(())
        }

        Cmd::Interpret(f) | Cmd::Compile(f) => {
            let module_args = f.clone();
            let mut compiler = Compiler::new(sources);

            compiler
                .add_package(module_args.module.clone().as_str(), module_args.module)
                .unwrap();

            match &args.command {
                Cmd::Interpret(_) => compiler.interpret(),
                Cmd::Compile(_) => compiler.compile(),
                _ => unreachable!(),
            }
        }
    }
}

fn main() {
    let mut sources = Sources::new();

    if let Err(diagnostic) = main2(&mut sources) {
        let mut writer = std::io::stdout();
        let mut formatter = diagnostic::Formatter::new(&mut writer, &sources);
        formatter.write(&diagnostic).unwrap();
    }
}<|MERGE_RESOLUTION|>--- conflicted
+++ resolved
@@ -13,11 +13,7 @@
 mod diagnostic;
 mod hir;
 mod interpret;
-<<<<<<< HEAD
-mod lir;
-=======
 mod llvm_codegen;
->>>>>>> c0a4b9c9
 mod lower;
 mod mir;
 mod parse;
