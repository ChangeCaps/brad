<<<<<<< HEAD
use std::borrow::Cow;

use diagnostic::Span;

#[derive(Clone, Debug, Default)]
=======
use crate::ast::Spanned;
use crate::diagnostic::Span;
use std::borrow::Cow;

#[derive(Clone, Debug, Default, PartialEq, Eq)]
>>>>>>> 01049cc9
pub struct Attributes {
    pub attributes: Vec<Attribute>,
}

impl Spanned for Attributes {
    fn span(&self) -> Span {
        self.attributes
            .iter()
            .fold(Span::default(), |acc, attr| acc.join(attr.span()))
    }

    fn reset_spans(&mut self) {
        self.attributes.iter_mut().for_each(Spanned::reset_spans);
    }
}

#[derive(Clone, Debug, PartialEq, Eq)]
pub struct Attribute {
    pub name: Cow<'static, str>,
    pub value: Option<Cow<'static, str>>,
    pub span: Option<Span>,
}

impl Spanned for Attribute {
    fn span(&self) -> Span {
        self.span.unwrap_or_default()
    }

    fn reset_spans(&mut self) {
        self.span = Some(Span::default());
    }
}

impl Attributes {
    pub fn new() -> Self {
        Self {
            attributes: Vec::new(),
        }
    }

    pub fn with(mut self, attr: impl Into<Attribute>) -> Self {
        self.attributes.push(attr.into());
        self
    }

    pub fn find_attr(&self, name: &str) -> Option<&Attribute> {
        self.attributes.iter().find(|attr| attr.name == name)
    }

    pub fn find_value(&self, name: &str) -> Option<&str> {
        self.find_attr(name)?.value.as_deref()
    }
}

impl From<(&'static str, &'static str)> for Attribute {
    fn from((name, value): (&'static str, &'static str)) -> Self {
        Self {
            name: Cow::Borrowed(name),
            value: Some(Cow::Borrowed(value)),
            span: None,
        }
    }
}<|MERGE_RESOLUTION|>--- conflicted
+++ resolved
@@ -1,16 +1,9 @@
-<<<<<<< HEAD
+use crate::ast::Spanned;
 use std::borrow::Cow;
 
 use diagnostic::Span;
 
-#[derive(Clone, Debug, Default)]
-=======
-use crate::ast::Spanned;
-use crate::diagnostic::Span;
-use std::borrow::Cow;
-
 #[derive(Clone, Debug, Default, PartialEq, Eq)]
->>>>>>> 01049cc9
 pub struct Attributes {
     pub attributes: Vec<Attribute>,
 }
