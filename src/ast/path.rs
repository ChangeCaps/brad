--- conflicted
+++ resolved
@@ -1,17 +1,9 @@
-<<<<<<< HEAD
 use std::fmt;
 
 use diagnostic::Span;
 
-use super::generic::Spec;
+use super::{generic::Spec, Spanned};
 
-=======
-use super::generic::Spec;
-use crate::ast::spanned::Spanned;
-use crate::diagnostic::Span;
-use std::fmt;
-
->>>>>>> 01049cc9
 #[derive(Clone, Debug, PartialOrd, Ord, PartialEq, Eq)]
 pub struct Path {
     pub segments: Vec<PathSegment>,
