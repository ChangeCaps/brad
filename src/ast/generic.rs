<<<<<<< HEAD
use std::slice;

use diagnostic::Span;

use super::Ty;

=======
use super::Ty;
use crate::ast::spanned::Spanned;
use crate::diagnostic::Span;
use std::slice;

>>>>>>> 01049cc9
#[derive(Clone, Debug, PartialOrd, Ord, PartialEq, Eq)]
pub struct Generic {
    pub name: &'static str,
    pub span: Span,
}

impl Spanned for Generic {
    fn span(&self) -> Span {
        self.span
    }

    fn reset_spans(&mut self) {
        self.span = Span::default();
    }
}

#[derive(Clone, Debug, PartialOrd, Ord, PartialEq, Eq)]
pub struct Generics {
    pub params: Vec<Generic>,
    pub span: Span,
}

impl Spanned for Generics {
    fn span(&self) -> Span {
        self.span
    }

    fn reset_spans(&mut self) {
        self.span = Span::default();
        self.params.iter_mut().for_each(Spanned::reset_spans);
    }
}

#[derive(Clone, Debug, PartialOrd, Ord, PartialEq, Eq)]
pub struct Spec {
    pub tys: Vec<Ty>,
    pub span: Span,
}

impl Spanned for Spec {
    fn span(&self) -> Span {
        self.span
    }

    fn reset_spans(&mut self) {
        self.span = Span::default();
        self.tys.iter_mut().for_each(Spanned::reset_spans);
    }
}

impl<'a> IntoIterator for &'a Spec {
    type Item = &'a Ty;

    type IntoIter = slice::Iter<'a, Ty>;

    fn into_iter(self) -> Self::IntoIter {
        self.tys.iter()
    }
}<|MERGE_RESOLUTION|>--- conflicted
+++ resolved
@@ -1,17 +1,9 @@
-<<<<<<< HEAD
 use std::slice;
 
 use diagnostic::Span;
 
-use super::Ty;
+use super::{Ty, Spanned};
 
-=======
-use super::Ty;
-use crate::ast::spanned::Spanned;
-use crate::diagnostic::Span;
-use std::slice;
-
->>>>>>> 01049cc9
 #[derive(Clone, Debug, PartialOrd, Ord, PartialEq, Eq)]
 pub struct Generic {
     pub name: &'static str,
