<<<<<<< HEAD
use diagnostic::Span;

=======
>>>>>>> 01049cc9
use super::{Generic, Path};
use crate::ast::spanned::Spanned;
use crate::diagnostic::Span;

#[derive(Clone, Debug, PartialOrd, Ord, PartialEq, Eq)]
pub enum Ty {
    Wild(Span),

    Int(Span),

    Float(Span),

    Str(Span),

    True(Span),

    False(Span),

    None(Span),

    Never(Span),

    Generic(Generic),

    Path(Path),

    Ref {
        ty: Box<Ty>,
        span: Span,
    },

    Func {
        input: Box<Ty>,
        output: Box<Ty>,
        span: Span,
    },

    List {
        ty: Box<Ty>,
        span: Span,
    },

    Tuple {
        tys: Vec<Ty>,
        span: Span,
    },

    Union {
        tys: Vec<Ty>,
        span: Span,
    },

    Inter {
        tys: Vec<Ty>,
        span: Span,
    },

    Neg {
        ty: Box<Ty>,
        span: Span,
    },

    Record {
        fields: Vec<Field>,
        span: Span,
    },
}

impl Spanned for Ty {
    fn span(&self) -> Span {
        match self {
            Ty::Wild(span) => *span,
            Ty::Int(span) => *span,
            Ty::Float(span) => *span,
            Ty::Str(span) => *span,
            Ty::True(span) => *span,
            Ty::False(span) => *span,
            Ty::None(span) => *span,
            Ty::Never(span) => *span,
            Ty::Generic(generic) => generic.span,
            Ty::Path(path) => path.span,
            Ty::Ref { span, .. } => *span,
            Ty::Func { span, .. } => *span,
            Ty::List { span, .. } => *span,
            Ty::Tuple { span, .. } => *span,
            Ty::Union { span, .. } => *span,
            Ty::Inter { span, .. } => *span,
            Ty::Neg { span, .. } => *span,
            Ty::Record { span, .. } => *span,
        }
    }

    fn reset_spans(&mut self) {
        match self {
            Ty::Wild(span) => *span = Span::default(),
            Ty::Int(span) => *span = Span::default(),
            Ty::Float(span) => *span = Span::default(),
            Ty::Str(span) => *span = Span::default(),
            Ty::True(span) => *span = Span::default(),
            Ty::False(span) => *span = Span::default(),
            Ty::None(span) => *span = Span::default(),
            Ty::Never(span) => *span = Span::default(),
            Ty::Generic(generic) => generic.reset_spans(),
            Ty::Path(path) => path.reset_spans(),
            Ty::Ref { span, ty } => {
                ty.reset_spans();
                *span = Span::default();
            }
            Ty::Func {
                span,
                input,
                output,
            } => {
                input.reset_spans();
                output.reset_spans();
                *span = Span::default()
            }
            Ty::List { span, ty } => {
                ty.reset_spans();
                *span = Span::default()
            }
            Ty::Tuple { span, tys } => {
                tys.reset_spans();
                *span = Span::default()
            }
            Ty::Union { span, tys } => {
                tys.reset_spans();
                *span = Span::default()
            }
            Ty::Record { span, fields } => {
                *span = Span::default();
                fields.reset_spans();
            }
        }
    }
}

#[derive(Clone, Debug, PartialOrd, Ord, PartialEq, Eq)]
pub struct Field {
    pub name: &'static str,
    pub ty: Ty,
    pub span: Span,
}

impl Spanned for Field {
    fn span(&self) -> Span {
        self.span
    }

    fn reset_spans(&mut self) {
        self.span = Span::default();
        self.ty.reset_spans();
    }
}<|MERGE_RESOLUTION|>--- conflicted
+++ resolved
@@ -1,11 +1,6 @@
-<<<<<<< HEAD
 use diagnostic::Span;
 
-=======
->>>>>>> 01049cc9
-use super::{Generic, Path};
-use crate::ast::spanned::Spanned;
-use crate::diagnostic::Span;
+use super::{Spanned, Generic, Path};
 
 #[derive(Clone, Debug, PartialOrd, Ord, PartialEq, Eq)]
 pub enum Ty {
@@ -132,6 +127,14 @@
                 tys.reset_spans();
                 *span = Span::default()
             }
+            Ty::Inter { span, tys } => {
+                tys.reset_spans();
+                *span = Span::default()
+            },
+            Ty::Neg {span, ty }=> {
+                ty.reset_spans();
+                *span = Span::default();
+            }
             Ty::Record { span, fields } => {
                 *span = Span::default();
                 fields.reset_spans();
