<<<<<<< HEAD
=======
use crate::v1::interpret::Interpreter;
use crate::{
    ast,
    diagnostic::{Diagnostic, Report, Reporter, Source, SourceId, Sources},
    hir2, lower2, lua,
    parse::{self, Interner, Tokens},
    v1::hir,
    v1::lower,
    v1::mir,
};
>>>>>>> 01049cc9
use std::{
    fs,
    io::{self, Write},
    path::Path,
    time::Instant,
};

use diagnostic::{Diagnostic, Report, Reporter, Source, SourceId, Sources};

use crate::{
    ast, hir, hir2,
    interpret::Interpreter,
    lower, lower2, lua, mir,
    parse::{self, Interner, Tokens},
};

pub struct Compiler<'a> {
    interner: Interner,
    sources: &'a mut Sources,
    files: Vec<File>,
}

struct File {
    path: Vec<&'static str>,
    source: SourceId,
    tokens: Option<Tokens>,
    ast: Option<ast::Module>,
}

impl<'a> Compiler<'a> {
    pub fn new(sources: &'a mut Sources) -> Self {
        Self {
            interner: Interner::new(),
            sources,
            files: Vec::new(),
        }
    }

    pub fn add_package(&mut self, name: &str, path: impl AsRef<Path>) -> io::Result<()> {
        let name = self.interner.intern(name);

        if path.as_ref().is_dir() {
            self.add_directory(vec![name], path.as_ref())
        } else {
            self.add_file(&[name], path.as_ref())
        }
    }

    pub fn sources(&self) -> &Sources {
        self.sources
    }

    fn add_directory(&mut self, modules: Vec<&'static str>, path: &Path) -> io::Result<()> {
        for entry in path.read_dir()? {
            let entry = entry?;

            let path = entry.path();
            if path.is_dir() {
                let name = entry.file_name().to_string_lossy().into_owned();

                let mut modules = modules.clone();
                modules.push(self.interner.intern(&name));

                self.add_directory(modules, &path)?;
            } else {
                self.add_file(&modules, &path)?;
            }
        }

        Ok(())
    }

    fn add_file(&mut self, modules: &[&'static str], path: &Path) -> io::Result<()> {
        if path.extension() != Some("bd".as_ref()) {
            return Ok(());
        }

        let content = fs::read_to_string(path)?;

        let source = Source {
            content,
            file: path.to_path_buf(),
        };

        self.files.push(File {
            path: modules.to_vec(),
            source: self.sources.push(source),
            tokens: None,
            ast: None,
        });

        Ok(())
    }

    pub fn tokenize(&mut self) -> Result<(), Diagnostic> {
        for file in &mut self.files {
            let source = &self.sources[file.source];
            let tokens = Tokens::tokenize(&mut self.interner, file.source, &source.content)?;
            file.tokens = Some(tokens);
        }

        Ok(())
    }

    pub fn tokenize2(&mut self, reporter: &mut dyn Reporter) -> Result<(), ()> {
        let mut is_error = false;

        for file in &mut self.files {
            let source = &self.sources[file.source];

            match Tokens::tokenize(&mut self.interner, file.source, &source.content) {
                Ok(tokens) => file.tokens = Some(tokens),
                Err(diagnostic) => {
                    reporter.emit(diagnostic);
                    is_error = true;
                }
            }
        }

        match is_error {
            true => Err(()),
            false => Ok(()),
        }
    }

    pub fn parse(&mut self) -> Result<(), Diagnostic> {
        for file in &mut self.files {
            let tokens = &mut file.tokens.take().unwrap();
            let ast = parse::module(tokens)?;
            file.ast = Some(ast);
        }

        Ok(())
    }

    pub fn parse2(&mut self, reporter: &mut dyn Reporter) -> Result<(), ()> {
        let mut is_error = false;

        for file in &mut self.files {
            let tokens = &mut file.tokens.take().unwrap();

            match parse::module(tokens) {
                Ok(ast) => file.ast = Some(ast),
                Err(diagnostic) => {
                    reporter.emit(diagnostic);
                    is_error = true;
                }
            }
        }

        match is_error {
            true => Err(()),
            false => Ok(()),
        }
    }

    pub fn lower(&mut self) -> Result<hir::Program, Report> {
        let mut lowerer = lower::Lowerer::new();

        for file in &mut self.files {
            lowerer.add_module(&file.path, file.ast.take().unwrap());
        }

        lowerer.finish().map_err(Into::into)
    }

    pub fn lower2(&mut self, reporter: &mut dyn Reporter) -> Result<hir2::Program, ()> {
        let mut lowerer = lower2::Lowerer::new(reporter, &mut self.interner);

        for file in &mut self.files {
            lowerer.add_module(&file.path, file.ast.take().unwrap());
        }

        lowerer.finish()
    }

    pub fn lua(
        &mut self,
        reporter: &mut dyn Reporter,
        writer: &mut impl Write,
    ) -> Result<String, ()> {
        let t = Instant::now();

        let hir = self.lower2(reporter)?;

        println!("Lowering took: {:?}", t.elapsed());

        crate::mir2::build(&hir);

        lua::codegen(writer, &hir).unwrap();
        Ok(String::new())
    }

    pub fn mir(&self, hir: hir::Program) -> Result<mir::Program, Diagnostic> {
        mir::build(&hir)
    }

    pub fn interpret(&mut self, entrypoint: &str) -> Result<(), Report> {
        self.tokenize()?;
        self.parse()?;
        let hir = self.lower()?;
        let mir = self.mir(hir)?;
        let main = mir.find_body(entrypoint)?;
        let (sir, main) = mir::specialize(mir, main);
        let interpreter = Interpreter::new(sir);
        interpreter.run(main);
        Ok(())
    }

    pub fn compile(&mut self, entrypoint: &str) -> Result<String, Report> {
        self.tokenize()?;
        self.parse()?;
        let hir = self.lower()?;
        let mir = self.mir(hir)?;

        let bid = mir.find_body(entrypoint)?;
        let (sir, _main) = mir::specialize(mir, bid);
        //let (lir, _) = lir::build(&sir, main)?;
        //let mut formatter = lir::Formatter::new(std::io::stdout());
        //formatter.format(&lir).unwrap();

        Ok(crate::v1::llvm_codegen::codegen(sir))
    }

    pub fn jit(&self, entrypoint: &str, llvm_ir: String) -> Result<(), Report> {
        crate::v1::llvm_codegen::jit(llvm_ir.as_str(), entrypoint);
        Ok(())
    }
}<|MERGE_RESOLUTION|>--- conflicted
+++ resolved
@@ -1,16 +1,3 @@
-<<<<<<< HEAD
-=======
-use crate::v1::interpret::Interpreter;
-use crate::{
-    ast,
-    diagnostic::{Diagnostic, Report, Reporter, Source, SourceId, Sources},
-    hir2, lower2, lua,
-    parse::{self, Interner, Tokens},
-    v1::hir,
-    v1::lower,
-    v1::mir,
-};
->>>>>>> 01049cc9
 use std::{
     fs,
     io::{self, Write},
@@ -21,9 +8,9 @@
 use diagnostic::{Diagnostic, Report, Reporter, Source, SourceId, Sources};
 
 use crate::{
-    ast, hir, hir2,
-    interpret::Interpreter,
-    lower, lower2, lua, mir,
+    ast, hir2,
+    lower2, lua,
+    v1::{hir, lower, mir, interpret::Interpreter},
     parse::{self, Interner, Tokens},
 };
 
@@ -192,14 +179,7 @@
         reporter: &mut dyn Reporter,
         writer: &mut impl Write,
     ) -> Result<String, ()> {
-        let t = Instant::now();
-
         let hir = self.lower2(reporter)?;
-
-        println!("Lowering took: {:?}", t.elapsed());
-
-        crate::mir2::build(&hir);
-
         lua::codegen(writer, &hir).unwrap();
         Ok(String::new())
     }
