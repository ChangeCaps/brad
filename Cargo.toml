--- conflicted
+++ resolved
@@ -3,17 +3,13 @@
 version = "0.1.0"
 edition = "2021"
 
-<<<<<<< HEAD
 [workspace]
-members = ["diagnostic", "solve"]
+members = ["diagnostic", "solve", "fuzz"]
 
 [workspace.dependencies]
 diagnostic = { package = "brad-diagnostic", path = "diagnostic" }
 solve      = { package = "brad-solve",      path = "solve"      }
 
-[features]
-default = ["llvm-sys-191"]
-=======
 [lib]
 name = "brad"
 path = "src/main.rs"
@@ -22,20 +18,20 @@
 [[bin]]
 name = "brad"
 path = "src/main.rs"
->>>>>>> 01049cc9
 
 [dependencies]
 colored = "3.0"
 clap = { version = "4.5.31", features = ["derive"] }
 rand = "0.9.0"
-<<<<<<< HEAD
 seahash = "4.1.0"
+llvm-sys-191 = { package = "llvm-sys", version = "191.0.0" }
 
 diagnostic = { workspace = true }
 solve      = { workspace = true }
-=======
-llvm-sys-191 = { package = "llvm-sys", version = "191.0.0" }
->>>>>>> 01049cc9
 
-[workspace]
-members = ["fuzz"]+[profile.release]
+lto = true
+codegen-units = 1
+opt-level = 3
+debug = true
+panic = "abort"